{
  "version": "0.1.0",
<<<<<<< HEAD
  "last_updated": "2025-05-27T15:59:15.753190300Z",
=======
  "last_updated": "2025-05-27T16:06:05.019926800Z",
>>>>>>> 71f517ec
  "commit": null,
  "current_soundpack": "pack-01",
  "volume": 0.55,
  "enable_sound": true,
  "theme": "Light",
  "auto_start": true,
  "show_notifications": true
}<|MERGE_RESOLUTION|>--- conflicted
+++ resolved
@@ -1,10 +1,6 @@
 {
   "version": "0.1.0",
-<<<<<<< HEAD
-  "last_updated": "2025-05-27T15:59:15.753190300Z",
-=======
   "last_updated": "2025-05-27T16:06:05.019926800Z",
->>>>>>> 71f517ec
   "commit": null,
   "current_soundpack": "pack-01",
   "volume": 0.55,
