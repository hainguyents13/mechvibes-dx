--- conflicted
+++ resolved
@@ -62,18 +62,6 @@
             onclick: move |_| is_open.set(!is_open()),
             div { class: "flex items-center gap-3 flex-1",
               if let Some(pack) = current_soundpack() {
-<<<<<<< HEAD
-                div { class: "flex-shrink-0 w-12 h-12 bg-base-200 rounded-lg flex items-center justify-center",
-                  if let Some(icon) = &pack.icon {
-                    img {
-                      class: "rounded-lg",
-                      style: "width: 48px; height: 48px;",
-                      src: format!("./soundpacks/{}/{}", &pack.id, icon.to_string()),
-                      alt: "icon",
-                    }
-                  } else {
-                    Music { class: "w-6 h-6 text-base-content/50" }
-=======
                 div { class: "flex-shrink-0 overflow-hidden bg-blend-multiply w-12 h-12 bg-base-200 rounded-lg flex items-center justify-center",
                   if is_loading() {
                     span { class: "loading loading-spinner loading-sm" }
@@ -86,7 +74,6 @@
                     } else {
                       Music { class: "w-6 h-6 text-base-content/50" }
                     }
->>>>>>> e070c99f
                   }
                 }
                 div { class: "flex-1 min-w-0 text-left",
@@ -204,13 +191,6 @@
                       },
                       div { class: "flex items-center justify-between gap-3",
                         div {
-<<<<<<< HEAD
-                          class: "flex-shrink-0 w-10 h-10 bg-base-300 rounded flex items-center justify-center",
-                          if let Some(icon) = &pack.icon {
-                              img {
-                                class: "rounded",
-                                style: "width: 40px; height: 40px;",
-=======
                           class: format!(
                               "flex-shrink-0 w-10 h-10 bg-base-300 rounded-lg flex items-center justify-center overflow-hidden bg-blend-multiply {}",
                               if pack.id == current() { "bg-black" } else { "" },
@@ -219,7 +199,6 @@
                             if let Some(icon) = &pack.icon {
                               img {
                                 class: "w-full h-full object-cover",
->>>>>>> e070c99f
                                 src: format!("./soundpacks/{}/{}", pack.id, icon),
                               }
                             } else {
