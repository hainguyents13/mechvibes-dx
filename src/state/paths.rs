--- conflicted
+++ resolved
@@ -2,13 +2,9 @@
 ///
 /// ## Path Structure
 /// - `data/` - Application data and configuration files (relative to app root)
-<<<<<<< HEAD
 /// - `soundpacks/` - Built-in soundpack directories (relative to app root)
 /// - Custom soundpacks - Stored in system app data directory (e.g., %APPDATA%/Mechvibes/soundpacks)
-=======
-/// - `soundpacks/` - Soundpack directories containing audio files and metadata (relative to app root)
 /// - Custom images - Stored in system app data directory (e.g., %APPDATA%/Mechvibes/custom_images)
->>>>>>> c10be518
 ///
 /// All paths are relative to the application executable directory unless specified otherwise.
 use std::path::PathBuf;
@@ -65,22 +61,6 @@
     /// Uses system app data directory (e.g., %APPDATA%/Mechvibes/custom_images on Windows)
     pub fn custom_images_dir() -> PathBuf {
         get_system_app_data_dir().join("custom_images")
-    }
-}
-
-/// Get the system app data directory for Mechvibes
-/// Returns platform-specific app data directory:
-/// - Windows: %APPDATA%/Mechvibes
-/// - macOS: ~/Library/Application Support/Mechvibes
-/// - Linux: ~/.local/share/com/hainguyents13/Mechvibes
-fn get_system_app_data_dir() -> PathBuf {
-    use directories::ProjectDirs;
-
-    if let Some(proj_dirs) = ProjectDirs::from("com", "hainguyents13", "Mechvibes") {
-        proj_dirs.data_dir().to_path_buf()
-    } else {
-        // Fallback to app root if system directories not available
-        get_app_root().join("data")
     }
 }
 
